<<<<<<< HEAD
# Convenience aggregate of backend dependencies for local shells
-r backend/requirements.txt

# UI helpers
streamlit>=1.39,<2
pydub>=0.25,<0.27
tqdm>=4.66,<5
=======
# --- web ---
flask>=3.1
flask-cors>=4

# --- media toolchain ---
ffmpeg-python>=0.2
opencv-python-headless>=4.10

# --- speech/NLP ---
faster-whisper>=1.0
ctranslate2>=4.0
yake>=0.6

# --- numerics ---
numpy>=1.26

# --- rendering ---
moviepy>=2,<3
imageio-ffmpeg>=0.5

# --- schema / imaging ---
jsonschema>=4.23
Pillow>=9.5
>>>>>>> 913f4378
<|MERGE_RESOLUTION|>--- conflicted
+++ resolved
@@ -1,12 +1,3 @@
-<<<<<<< HEAD
-# Convenience aggregate of backend dependencies for local shells
--r backend/requirements.txt
-
-# UI helpers
-streamlit>=1.39,<2
-pydub>=0.25,<0.27
-tqdm>=4.66,<5
-=======
 # --- web ---
 flask>=3.1
 flask-cors>=4
@@ -29,5 +20,4 @@
 
 # --- schema / imaging ---
 jsonschema>=4.23
-Pillow>=9.5
->>>>>>> 913f4378
+Pillow>=9.5
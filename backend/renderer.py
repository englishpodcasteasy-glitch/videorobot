--- conflicted
+++ resolved
@@ -10,28 +10,6 @@
 from typing import Any, Dict, Iterable, List, Optional, Sequence, Tuple
 
 import numpy as np
-<<<<<<< HEAD
-from PIL import Image, ImageDraw, ImageFont
-
-try:  # pragma: no cover - import guard for optional dependency resolution
-    import moviepy.editor as mpe
-    from moviepy.audio.fx import all as afx
-    from moviepy.video.fx import all as vfx
-except ModuleNotFoundError as exc:  # pragma: no cover - handled at runtime
-    mpe = None  # type: ignore[assignment]
-    afx = None  # type: ignore[assignment]
-    vfx = None  # type: ignore[assignment]
-    _MOVIEPY_IMPORT_ERROR = exc
-else:
-    _MOVIEPY_IMPORT_ERROR = None
-
-from .utils import sha256_of_paths
-
-
-__all__ = ["VideoComposer", "Renderer"]
-
-
-=======
 import moviepy.editor as mpe
 from moviepy.audio.fx import all as afx
 from moviepy.video.fx import all as vfx
@@ -40,19 +18,10 @@
 from .utils import sha256_of_paths
 
 
->>>>>>> 913f4378
 class VideoComposer:
     """Compose MP4 videos deterministically from a manifest definition."""
 
     def __init__(self) -> None:
-<<<<<<< HEAD
-        if _MOVIEPY_IMPORT_ERROR is not None:
-            raise RuntimeError(
-                "MoviePy is not installed. Run 'pip install -r backend/requirements.txt' "
-                "or install moviepy>=1.0.3 to enable the renderer."
-            ) from _MOVIEPY_IMPORT_ERROR
-=======
->>>>>>> 913f4378
         self._log = logging.getLogger("VideoRobot.VideoComposer")
         self._last_duration_ms: Optional[int] = None
         self._last_inputs_sha256: Optional[str] = None
@@ -471,12 +440,4 @@
             return {k: self._canonicalize(data[k]) for k in sorted(data)}
         if isinstance(data, list):
             return [self._canonicalize(item) for item in data]
-<<<<<<< HEAD
-        return data
-
-
-# Historical alias expected by external callers (e.g. Streamlit UI, legacy imports)
-Renderer = VideoComposer
-=======
-        return data
->>>>>>> 913f4378
+        return data
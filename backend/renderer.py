"""Deterministic MoviePy-based video composer for the renderer service."""
from __future__ import annotations

import hashlib
import json
import logging
import math
import random
from pathlib import Path
from typing import Any, Dict, Iterable, List, Optional, Sequence, Tuple

import numpy as np
<<<<<<< HEAD
from PIL import Image, ImageDraw, ImageFont

try:  # pragma: no cover - import guard for optional dependency resolution
    import moviepy.editor as mpe
    from moviepy.audio.fx import all as afx
    from moviepy.video.fx import all as vfx
except ModuleNotFoundError as exc:  # pragma: no cover - handled at runtime
    mpe = None  # type: ignore[assignment]
    afx = None  # type: ignore[assignment]
    vfx = None  # type: ignore[assignment]
    _MOVIEPY_IMPORT_ERROR = exc
else:
    _MOVIEPY_IMPORT_ERROR = None

=======
from moviepy import editor as mpe
from moviepy.audio.fx import all as afx
from moviepy.video.fx import all as vfx
from PIL import Image, ImageDraw, ImageFont

>>>>>>> bfa1e81d
from .utils import sha256_of_paths


class VideoComposer:
    """Compose MP4 videos deterministically from a manifest definition."""

    def __init__(self) -> None:
<<<<<<< HEAD
        if _MOVIEPY_IMPORT_ERROR is not None:
            raise RuntimeError(
                "MoviePy is not installed. Run 'pip install -r backend/requirements.txt' "
                "or install moviepy>=1.0.3 to enable the renderer."
            ) from _MOVIEPY_IMPORT_ERROR
=======
>>>>>>> bfa1e81d
        self._log = logging.getLogger("VideoRobot.VideoComposer")
        self._last_duration_ms: Optional[int] = None
        self._last_inputs_sha256: Optional[str] = None
        self._manifest_path: Optional[Path] = None
        self._work_dir: Optional[Path] = None

    def compose(self, manifest: Dict[str, Any], work_dir: Path) -> Path:
        """Compose the final MP4 file described by ``manifest`` into ``work_dir``."""

        if not isinstance(manifest, dict):
            raise ValueError("manifest must be a dict")

        work_dir = Path(work_dir)
        work_dir.mkdir(parents=True, exist_ok=True)
        chunks_dir = work_dir / "chunks"
        chunks_dir.mkdir(parents=True, exist_ok=True)

        seed = manifest.get("seed")
        if seed is not None:
            try:
                seed_int = int(seed)
            except (TypeError, ValueError) as exc:  # pragma: no cover - validation guard
                raise ValueError("seed must be an integer") from exc
            random.seed(seed_int)
            np.random.seed(seed_int)
        else:
            random.seed()
            np.random.seed()

        video_cfg = manifest.get("video") or {}
        width = int(video_cfg.get("width", 1280) or 1280)
        height = int(video_cfg.get("height", 720) or 720)
        fps = float(video_cfg.get("fps", 30) or 30)
        if width <= 0 or height <= 0:
            raise ValueError("video dimensions must be positive")
        if fps <= 0:
            raise ValueError("fps must be positive")

        bg_color = self._parse_color(video_cfg.get("bg_color"), default=(16, 19, 24))

        _, tracks, _ = self.prepare_manifest(manifest, work_dir)

        visual_layers: List[mpe.VideoClip] = []
        audio_specs: List[Dict[str, Any]] = []
        resources: List[Any] = []
        resource_ids: set[int] = set()
        total_duration = 0.0
        last_video_index: Optional[int] = None

        def remember(clip: Any) -> Any:
            if hasattr(clip, "close"):
                ident = id(clip)
                if ident not in resource_ids:
                    resources.append(clip)
                    resource_ids.add(ident)
            return clip

        try:
            for track in tracks:
                ttype = (track.get("type") or "").lower()
                if ttype == "audio":
                    audio_specs.append(track)
                    continue

                if ttype == "video":
                    clip, clip_duration = self._build_video_clip(track, width, height, remember)
                    crossfade = float(track.get("crossfade", 0.5) or 0.0)
                    if crossfade > 0 and last_video_index is not None:
                        prev = visual_layers[last_video_index]
                        prev_faded = remember(vfx.fadeout(prev, crossfade))
                        visual_layers[last_video_index] = prev_faded
                        clip = remember(vfx.fadein(clip, crossfade))
                    last_video_index = len(visual_layers)
                elif ttype == "image":
                    clip, clip_duration = self._build_image_clip(track, remember)
                elif ttype == "text":
                    clip, clip_duration = self._build_text_clip(track, remember)
                else:
                    raise ValueError(f"Unsupported track type: {ttype}")

                start = float(track.get("start", 0.0) or 0.0)
                clip = remember(clip.set_start(start))
                visual_layers.append(clip)
                total_duration = max(total_duration, start + clip_duration)

            if total_duration <= 0:
                total_duration = 1.0

            audio_layers: List[mpe.AudioClip] = []
            for track in audio_specs:
                clip, clip_duration = self._build_audio_clip(track, total_duration, remember)
                start = float(track.get("start", 0.0) or 0.0)
                clip = remember(clip.set_start(start))
                audio_layers.append(clip)
                total_duration = max(total_duration, start + clip_duration)

            base_clip = remember(
                mpe.ColorClip(size=(width, height), color=bg_color).set_duration(total_duration)
            )
            visual_layers.insert(0, base_clip)

            final_clip = remember(
                mpe.CompositeVideoClip(visual_layers, size=(width, height)).set_duration(total_duration)
            )

            if audio_layers:
                audio_mix = remember(mpe.CompositeAudioClip(audio_layers))
                final_clip = remember(final_clip.set_audio(audio_mix))

            output_path = work_dir / "final.mp4"
            temp_audio = chunks_dir / "temp-audio.m4a"
            final_clip.write_videofile(
                str(output_path),
                fps=fps,
                codec="libx264",
                audio_codec="aac",
                temp_audiofile=str(temp_audio),
                remove_temp=True,
                threads=4,
                logger=None,
            )

            duration_ms = int(math.ceil(final_clip.duration * 1000))
            self._last_duration_ms = duration_ms
            return output_path
        finally:
            for clip in reversed(resources):
                try:
                    clip.close()
                except Exception:  # pragma: no cover - resource cleanup guard
                    continue

    @property
    def last_duration_ms(self) -> Optional[int]:
        return self._last_duration_ms

    @property
    def last_inputs_sha256(self) -> Optional[str]:
        return self._last_inputs_sha256

    @property
    def manifest_path(self) -> Optional[Path]:
        return self._manifest_path

    def prepare_manifest(
        self, manifest: Dict[str, Any], work_dir: Path
    ) -> Tuple[Dict[str, Any], List[Dict[str, Any]], str]:
        """Normalise manifest, resolve assets, and compute the inputs hash."""

        if not isinstance(manifest, dict):
            raise ValueError("manifest must be a dict")

        self._work_dir = Path(work_dir)
        tracks = manifest.get("tracks")
        if not isinstance(tracks, list) or not tracks:
            raise ValueError("tracks must be a non-empty list")

        canonical_manifest = self._canonicalize(manifest)
        manifest_path = self._work_dir / "manifest_canonical.json"
        manifest_path.write_text(
            json.dumps(canonical_manifest, ensure_ascii=False, indent=2),
            encoding="utf-8",
        )
        self._manifest_path = manifest_path

        asset_paths = self._collect_asset_paths(tracks)
        inputs_hash = self._write_inputs_hash(self._work_dir, canonical_manifest, asset_paths)
        self._last_inputs_sha256 = inputs_hash
        return canonical_manifest, tracks, inputs_hash

    # ------------------------------------------------------------------
    # Builders
    # ------------------------------------------------------------------

    def _build_video_clip(
        self,
        track: Dict[str, Any],
        width: int,
        height: int,
        remember,
    ) -> Tuple[mpe.VideoClip, float]:
        src = track.get("src")
        if not src:
            raise ValueError("video track missing src")

        clip = remember(mpe.VideoFileClip(str(self._resolve_path(src))))

        trim_start = float(track.get("trim_start", 0.0) or 0.0)
        trim_end = float(track.get("trim_end", 0.0) or 0.0)
        duration = clip.duration
        start_t = max(0.0, trim_start)
        end_t = max(start_t + 0.01, duration - max(0.0, trim_end))
        clip = remember(clip.subclip(start_t, end_t))
        clip = remember(clip.without_audio())

        fit = str(track.get("fit", "contain") or "contain").lower()
        clip = remember(self._fit_clip(clip, width, height, fit))

        custom_scale = track.get("scale")
        if custom_scale not in (None, ""):
            clip = remember(clip.resize(float(custom_scale)))

        clip_duration = float(track.get("duration", clip.duration) or clip.duration)
        clip_duration = max(0.1, clip_duration)
        clip = remember(clip.set_duration(clip_duration))
        clip = remember(clip.set_position(self._position(track)))
        return clip, clip_duration

    def _build_image_clip(self, track: Dict[str, Any], remember) -> Tuple[mpe.VideoClip, float]:
        src = track.get("src")
        if not src:
            raise ValueError("image track missing src")

        clip = remember(mpe.ImageClip(str(self._resolve_path(src))))
        scale = track.get("scale")
        if scale not in (None, ""):
            clip = remember(clip.resize(float(scale)))

        clip_duration = float(track.get("duration", 3.0) or 3.0)
        clip_duration = max(0.1, clip_duration)
        clip = remember(clip.set_duration(clip_duration))
        clip = remember(clip.set_position(self._position(track)))
        return clip, clip_duration

    def _build_text_clip(self, track: Dict[str, Any], remember) -> Tuple[mpe.VideoClip, float]:
        content = str(track.get("content", "")).strip()
        if not content:
            raise ValueError("text track missing content")

        array = self._render_text_image(track, content)
        clip = remember(mpe.ImageClip(array))
        clip_duration = float(track.get("duration", max(2.0, len(content) * 0.08)) or 2.0)
        clip_duration = max(0.5, clip_duration)
        clip = remember(clip.set_duration(clip_duration))
        clip = remember(clip.set_position(self._position(track)))
        return clip, clip_duration

    def _build_audio_clip(
        self,
        track: Dict[str, Any],
        base_duration: float,
        remember,
    ) -> Tuple[mpe.AudioClip, float]:
        src = track.get("src")
        if not src:
            raise ValueError("audio track missing src")

        clip = remember(mpe.AudioFileClip(str(self._resolve_path(src))))
        target_duration = track.get("duration")
        if target_duration in (None, ""):
            target_duration = base_duration if base_duration > 0 else clip.duration
        target_duration = float(target_duration)

        loop = bool(track.get("loop", False))
        if loop and target_duration > clip.duration:
            clip = remember(afx.audio_loop(clip, duration=target_duration))
            clip_duration = target_duration
        else:
            clip_duration = min(target_duration, clip.duration)
            clip = remember(clip.subclip(0, clip_duration))

        gain_db = track.get("gain_db")
        if gain_db not in (None, ""):
            factor = 10 ** (float(gain_db) / 20.0)
            clip = remember(clip.volumex(factor))

        return clip, clip_duration

    # ------------------------------------------------------------------
    # Helpers
    # ------------------------------------------------------------------

    def _collect_asset_paths(self, tracks: Sequence[Dict[str, Any]]) -> List[Path]:
        seen: set[Path] = set()
        assets: List[Path] = []
        for track in tracks:
            ttype = (track.get("type") or "").lower()
            if ttype in {"video", "audio", "image"}:
                src = track.get("src")
                if not src:
                    raise ValueError(f"track of type {ttype} missing src")
                path = self._resolve_path(src)
                if path not in seen:
                    assets.append(path)
                    seen.add(path)
            if ttype == "text" and track.get("font"):
                path = self._resolve_path(track["font"])
                if path not in seen:
                    assets.append(path)
                    seen.add(path)
        return assets

    def _write_inputs_hash(
        self,
        work_dir: Path,
        canonical_manifest: Dict[str, Any],
        asset_paths: Sequence[Path],
    ) -> str:
        sha = hashlib.sha256()
        canonical_json = json.dumps(canonical_manifest, sort_keys=True, separators=(",", ":"))
        sha.update(canonical_json.encode("utf-8"))
        if asset_paths:
            sha.update(sha256_of_paths(asset_paths).encode("utf-8"))
        digest = sha.hexdigest()
        (work_dir / "inputs.sha256").write_text(digest, encoding="utf-8")
        return digest

    def _fit_clip(self, clip: mpe.VideoClip, width: int, height: int, mode: str) -> mpe.VideoClip:
        w, h = clip.size
        if not w or not h:
            return clip.resize((width, height))

        mode = mode.lower()
        if mode == "cover":
            scale = max(width / w, height / h)
        elif mode == "scale":
            scale = 1.0
        else:  # contain
            scale = min(width / w, height / h)

        clip = clip.resize(scale)
        return clip

    def _position(self, track: Dict[str, Any]) -> Any:
        x = track.get("x")
        y = track.get("y")
        if x in (None, "") and y in (None, ""):
            return "center"
        return (int(float(x or 0)), int(float(y or 0)))

    def _render_text_image(self, track: Dict[str, Any], content: str) -> np.ndarray:
        font_size = int(track.get("size", 48) or 48)
        font_name = track.get("font")
        font = None
        if font_name:
            font = ImageFont.truetype(str(self._resolve_path(font_name)), font_size)
        else:
            try:
                font = ImageFont.truetype("DejaVuSans.ttf", font_size)
            except OSError:
                font = ImageFont.load_default()

        lines = content.splitlines() or [""]
        padding = 16
        max_w = 1
        total_h = padding * 2
        line_heights: List[int] = []
        for line in lines:
            if hasattr(font, "getbbox"):
                bbox = font.getbbox(line or " ")  # type: ignore[attr-defined]
                width = bbox[2] - bbox[0]
                height = bbox[3] - bbox[1]
            else:  # pragma: no cover - legacy Pillow fallback
                width, height = font.getsize(line or " ")
            max_w = max(max_w, width)
            line_heights.append(height)
            total_h += height
        total_h += max(0, len(lines) - 1) * 6

        img = Image.new("RGBA", (max_w + padding * 2, total_h), (0, 0, 0, 0))
        draw = ImageDraw.Draw(img)
        color = self._parse_color(track.get("color"), default=(255, 255, 255))
        fill = (*color, 255)
        cursor_y = padding
        for line, height in zip(lines, line_heights):
            draw.text((padding, cursor_y), line, font=font, fill=fill)
            cursor_y += height + 6

        return np.array(img)

    def _parse_color(self, value: Any, default: Tuple[int, int, int]) -> Tuple[int, int, int]:
        if isinstance(value, (list, tuple)) and len(value) >= 3:
            return tuple(int(max(0, min(255, float(v)))) for v in value[:3])  # type: ignore[arg-type]

        if isinstance(value, str):
            text = value.strip()
            if text.startswith("#"):
                text = text[1:]
            if text.lower().startswith("rgb") and "(" in text and ")" in text:
                nums = text[text.find("(") + 1 : text.find(")")].split(",")
                vals = [int(float(n.strip())) for n in nums[:3]]
                return tuple(max(0, min(255, v)) for v in vals)
            if len(text) == 3:
                text = "".join(ch * 2 for ch in text)
            if len(text) == 6:
                try:
                    r = int(text[0:2], 16)
                    g = int(text[2:4], 16)
                    b = int(text[4:6], 16)
                    return (r, g, b)
                except ValueError:
                    pass
        return default

    def _resolve_path(self, src: str) -> Path:
        candidate = Path(str(src)).expanduser()
        search_roots: Iterable[Path] = []
        if candidate.is_absolute():
            search_roots = [candidate]
        else:
            work_dir = self._work_dir or Path.cwd()
            search_roots = [work_dir / candidate, Path.cwd() / candidate]

        for path in search_roots:
            resolved = path.resolve()
            if resolved.exists():
                return resolved

        if candidate.exists():
            return candidate.resolve()

        raise FileNotFoundError(f"Asset not found: {candidate}")

    def _canonicalize(self, data: Any) -> Any:
        if isinstance(data, dict):
            return {k: self._canonicalize(data[k]) for k in sorted(data)}
        if isinstance(data, list):
            return [self._canonicalize(item) for item in data]
        return data<|MERGE_RESOLUTION|>--- conflicted
+++ resolved
@@ -10,28 +10,11 @@
 from typing import Any, Dict, Iterable, List, Optional, Sequence, Tuple
 
 import numpy as np
-<<<<<<< HEAD
-from PIL import Image, ImageDraw, ImageFont
-
-try:  # pragma: no cover - import guard for optional dependency resolution
-    import moviepy.editor as mpe
-    from moviepy.audio.fx import all as afx
-    from moviepy.video.fx import all as vfx
-except ModuleNotFoundError as exc:  # pragma: no cover - handled at runtime
-    mpe = None  # type: ignore[assignment]
-    afx = None  # type: ignore[assignment]
-    vfx = None  # type: ignore[assignment]
-    _MOVIEPY_IMPORT_ERROR = exc
-else:
-    _MOVIEPY_IMPORT_ERROR = None
-
-=======
 from moviepy import editor as mpe
 from moviepy.audio.fx import all as afx
 from moviepy.video.fx import all as vfx
 from PIL import Image, ImageDraw, ImageFont
 
->>>>>>> bfa1e81d
 from .utils import sha256_of_paths
 
 
@@ -39,14 +22,6 @@
     """Compose MP4 videos deterministically from a manifest definition."""
 
     def __init__(self) -> None:
-<<<<<<< HEAD
-        if _MOVIEPY_IMPORT_ERROR is not None:
-            raise RuntimeError(
-                "MoviePy is not installed. Run 'pip install -r backend/requirements.txt' "
-                "or install moviepy>=1.0.3 to enable the renderer."
-            ) from _MOVIEPY_IMPORT_ERROR
-=======
->>>>>>> bfa1e81d
         self._log = logging.getLogger("VideoRobot.VideoComposer")
         self._last_duration_ms: Optional[int] = None
         self._last_inputs_sha256: Optional[str] = None

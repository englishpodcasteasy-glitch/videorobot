"""Deterministic MoviePy-based video composer for the renderer service."""
from __future__ import annotations

import hashlib
import json
import logging
import math
import random
<<<<<<< HEAD
from importlib import import_module
=======
>>>>>>> 913f4378
from pathlib import Path
from typing import Any, Dict, Iterable, List, Optional, Sequence, Tuple

import numpy as np
<<<<<<< HEAD
from PIL import Image, ImageDraw, ImageFont

try:  # pragma: no cover - import guard for optional dependency resolution
    import moviepy  # type: ignore
except ModuleNotFoundError as exc:  # pragma: no cover - handled at runtime
    moviepy = None  # type: ignore[assignment]
    afx = None  # type: ignore[assignment]
    vfx = None  # type: ignore[assignment]
    _MOVIEPY_IMPORT_ERROR = exc
    _MOVIEPY_VERSION = None
    _MOVIEPY_V2 = False
else:
    _MOVIEPY_IMPORT_ERROR = None
    _MOVIEPY_VERSION = getattr(moviepy, "__version__", "0.0.0")

    def _parse_version(text: str) -> Tuple[int, int, int]:
        parts: List[int] = []
        for chunk in text.split("."):
            digits = ""
            for char in chunk:
                if char.isdigit():
                    digits += char
                else:
                    break
            if digits:
                parts.append(int(digits))
            if len(parts) >= 3:
                break
        while len(parts) < 3:
            parts.append(0)
        return parts[0], parts[1], parts[2]

    _MOVIEPY_V2 = _parse_version(_MOVIEPY_VERSION)[0] >= 2

    def _import_first(paths: Sequence[str], *, optional: bool = False) -> Any:
        for dotted in paths:
            try:
                module_name, attr_name = dotted.rsplit(".", 1)
            except ValueError:
                continue
            try:
                module = import_module(module_name)
                return getattr(module, attr_name)
            except (ImportError, AttributeError):
                continue
        if optional:
            return None
        raise ImportError(f"Unable to import any of: {', '.join(paths)}")

    if _MOVIEPY_V2:
        from moviepy import (  # type: ignore
            AudioFileClip,
            VideoFileClip,
            ImageClip,
            ColorClip,
            CompositeVideoClip,
            concatenate_videoclips,
        )
        from moviepy.audio import fx as afx  # type: ignore
        from moviepy.video import fx as vfx  # type: ignore

        CompositeAudioClip = _import_first(  # type: ignore[assignment]
            [
                "moviepy.CompositeAudioClip",
                "moviepy.audio.CompositeAudioClip",
                "moviepy.audio.AudioClip.CompositeAudioClip",
            ]
        )
        VideoClipCls = _import_first(
            [
                "moviepy.VideoClip",
                "moviepy.video.VideoClip.VideoClip",
            ],
            optional=True,
        )
        AudioClipCls = _import_first(
            [
                "moviepy.AudioClip",
                "moviepy.audio.AudioClip.AudioClip",
            ],
            optional=True,
        )
    else:
        import moviepy.editor as mpe  # type: ignore
        from moviepy.audio.fx import all as afx  # type: ignore
        from moviepy.video.fx import all as vfx  # type: ignore

        AudioFileClip = mpe.AudioFileClip  # type: ignore[attr-defined]
        VideoFileClip = mpe.VideoFileClip  # type: ignore[attr-defined]
        ImageClip = mpe.ImageClip  # type: ignore[attr-defined]
        ColorClip = mpe.ColorClip  # type: ignore[attr-defined]
        CompositeVideoClip = mpe.CompositeVideoClip  # type: ignore[attr-defined]
        CompositeAudioClip = mpe.CompositeAudioClip  # type: ignore[attr-defined]
        concatenate_videoclips = mpe.concatenate_videoclips  # type: ignore[attr-defined]
        VideoClipCls = getattr(mpe, "VideoClip", None)
        AudioClipCls = getattr(mpe, "AudioClip", None)


MoviePyVideoClip = Any
MoviePyAudioClip = Any
if "VideoClipCls" in locals() and VideoClipCls is not None:
    MoviePyVideoClip = VideoClipCls  # type: ignore[assignment]
if "AudioClipCls" in locals() and AudioClipCls is not None:
    MoviePyAudioClip = AudioClipCls  # type: ignore[assignment]

from .utils import sha256_of_paths


__all__ = ["VideoComposer", "Renderer"]


=======
import moviepy.editor as mpe
from moviepy.audio.fx import all as afx
from moviepy.video.fx import all as vfx
from PIL import Image, ImageDraw, ImageFont

from .utils import sha256_of_paths


>>>>>>> 913f4378
class VideoComposer:
    """Compose MP4 videos deterministically from a manifest definition."""

    def __init__(self) -> None:
<<<<<<< HEAD
        if _MOVIEPY_IMPORT_ERROR is not None:
            raise RuntimeError(
                "MoviePy is not installed. Run 'pip install -r backend/requirements.txt' "
                "or install moviepy>=1.0.3 to enable the renderer."
            ) from _MOVIEPY_IMPORT_ERROR
=======
>>>>>>> 913f4378
        self._log = logging.getLogger("VideoRobot.VideoComposer")
        self._last_duration_ms: Optional[int] = None
        self._last_inputs_sha256: Optional[str] = None
        self._manifest_path: Optional[Path] = None
        self._work_dir: Optional[Path] = None

    def compose(self, manifest: Dict[str, Any], work_dir: Path) -> Path:
        """Compose the final MP4 file described by ``manifest`` into ``work_dir``."""

        if not isinstance(manifest, dict):
            raise ValueError("manifest must be a dict")

        work_dir = Path(work_dir)
        work_dir.mkdir(parents=True, exist_ok=True)
        chunks_dir = work_dir / "chunks"
        chunks_dir.mkdir(parents=True, exist_ok=True)

        seed = manifest.get("seed")
        if seed is not None:
            try:
                seed_int = int(seed)
            except (TypeError, ValueError) as exc:  # pragma: no cover - validation guard
                raise ValueError("seed must be an integer") from exc
            random.seed(seed_int)
            np.random.seed(seed_int)
        else:
            random.seed()
            np.random.seed()

        video_cfg = manifest.get("video") or {}
        width = int(video_cfg.get("width", 1280) or 1280)
        height = int(video_cfg.get("height", 720) or 720)
        fps = float(video_cfg.get("fps", 30) or 30)
        if width <= 0 or height <= 0:
            raise ValueError("video dimensions must be positive")
        if fps <= 0:
            raise ValueError("fps must be positive")

        bg_color = self._parse_color(video_cfg.get("bg_color"), default=(16, 19, 24))

        _, tracks, _ = self.prepare_manifest(manifest, work_dir)

<<<<<<< HEAD
        visual_layers: List[MoviePyVideoClip] = []
=======
        visual_layers: List[mpe.VideoClip] = []
>>>>>>> 913f4378
        audio_specs: List[Dict[str, Any]] = []
        resources: List[Any] = []
        resource_ids: set[int] = set()
        total_duration = 0.0
        last_video_index: Optional[int] = None

        def remember(clip: Any) -> Any:
            if hasattr(clip, "close"):
                ident = id(clip)
                if ident not in resource_ids:
                    resources.append(clip)
                    resource_ids.add(ident)
            return clip

        try:
            for track in tracks:
                ttype = (track.get("type") or "").lower()
                if ttype == "audio":
                    audio_specs.append(track)
                    continue

                if ttype == "video":
                    clip, clip_duration = self._build_video_clip(track, width, height, remember)
                    crossfade = float(track.get("crossfade", 0.5) or 0.0)
                    if crossfade > 0 and last_video_index is not None:
                        prev = visual_layers[last_video_index]
                        prev_faded = remember(vfx.fadeout(prev, crossfade))
                        visual_layers[last_video_index] = prev_faded
                        clip = remember(vfx.fadein(clip, crossfade))
                    last_video_index = len(visual_layers)
                elif ttype == "image":
                    clip, clip_duration = self._build_image_clip(track, remember)
                elif ttype == "text":
                    clip, clip_duration = self._build_text_clip(track, remember)
                else:
                    raise ValueError(f"Unsupported track type: {ttype}")

                start = float(track.get("start", 0.0) or 0.0)
                clip = remember(clip.set_start(start))
                visual_layers.append(clip)
                total_duration = max(total_duration, start + clip_duration)

            if total_duration <= 0:
                total_duration = 1.0

<<<<<<< HEAD
            audio_layers: List[MoviePyAudioClip] = []
=======
            audio_layers: List[mpe.AudioClip] = []
>>>>>>> 913f4378
            for track in audio_specs:
                clip, clip_duration = self._build_audio_clip(track, total_duration, remember)
                start = float(track.get("start", 0.0) or 0.0)
                clip = remember(clip.set_start(start))
                audio_layers.append(clip)
                total_duration = max(total_duration, start + clip_duration)

            base_clip = remember(
<<<<<<< HEAD
                ColorClip(size=(width, height), color=bg_color).set_duration(total_duration)
=======
                mpe.ColorClip(size=(width, height), color=bg_color).set_duration(total_duration)
>>>>>>> 913f4378
            )
            visual_layers.insert(0, base_clip)

            final_clip = remember(
<<<<<<< HEAD
                CompositeVideoClip(visual_layers, size=(width, height)).set_duration(total_duration)
            )

            if audio_layers:
                audio_mix = remember(CompositeAudioClip(audio_layers))
=======
                mpe.CompositeVideoClip(visual_layers, size=(width, height)).set_duration(total_duration)
            )

            if audio_layers:
                audio_mix = remember(mpe.CompositeAudioClip(audio_layers))
>>>>>>> 913f4378
                final_clip = remember(final_clip.set_audio(audio_mix))

            output_path = work_dir / "final.mp4"
            temp_audio = chunks_dir / "temp-audio.m4a"
            final_clip.write_videofile(
                str(output_path),
                fps=fps,
                codec="libx264",
                audio_codec="aac",
                temp_audiofile=str(temp_audio),
                remove_temp=True,
                threads=4,
                logger=None,
            )

            duration_ms = int(math.ceil(final_clip.duration * 1000))
            self._last_duration_ms = duration_ms
            return output_path
        finally:
            for clip in reversed(resources):
                try:
                    clip.close()
                except Exception:  # pragma: no cover - resource cleanup guard
                    continue

    @property
    def last_duration_ms(self) -> Optional[int]:
        return self._last_duration_ms

    @property
    def last_inputs_sha256(self) -> Optional[str]:
        return self._last_inputs_sha256

    @property
    def manifest_path(self) -> Optional[Path]:
        return self._manifest_path

    def prepare_manifest(
        self, manifest: Dict[str, Any], work_dir: Path
    ) -> Tuple[Dict[str, Any], List[Dict[str, Any]], str]:
        """Normalise manifest, resolve assets, and compute the inputs hash."""

        if not isinstance(manifest, dict):
            raise ValueError("manifest must be a dict")

        self._work_dir = Path(work_dir)
        tracks = manifest.get("tracks")
        if not isinstance(tracks, list) or not tracks:
            raise ValueError("tracks must be a non-empty list")

        canonical_manifest = self._canonicalize(manifest)
        manifest_path = self._work_dir / "manifest_canonical.json"
        manifest_path.write_text(
            json.dumps(canonical_manifest, ensure_ascii=False, indent=2),
            encoding="utf-8",
        )
        self._manifest_path = manifest_path

        asset_paths = self._collect_asset_paths(tracks)
        inputs_hash = self._write_inputs_hash(self._work_dir, canonical_manifest, asset_paths)
        self._last_inputs_sha256 = inputs_hash
        return canonical_manifest, tracks, inputs_hash

    # ------------------------------------------------------------------
    # Builders
    # ------------------------------------------------------------------

    def _build_video_clip(
        self,
        track: Dict[str, Any],
        width: int,
        height: int,
        remember,
<<<<<<< HEAD
    ) -> Tuple[MoviePyVideoClip, float]:
=======
    ) -> Tuple[mpe.VideoClip, float]:
>>>>>>> 913f4378
        src = track.get("src")
        if not src:
            raise ValueError("video track missing src")

<<<<<<< HEAD
        clip = remember(VideoFileClip(str(self._resolve_path(src))))
=======
        clip = remember(mpe.VideoFileClip(str(self._resolve_path(src))))
>>>>>>> 913f4378

        trim_start = float(track.get("trim_start", 0.0) or 0.0)
        trim_end = float(track.get("trim_end", 0.0) or 0.0)
        duration = clip.duration
        start_t = max(0.0, trim_start)
        end_t = max(start_t + 0.01, duration - max(0.0, trim_end))
        clip = remember(clip.subclip(start_t, end_t))
        clip = remember(clip.without_audio())

        fit = str(track.get("fit", "contain") or "contain").lower()
        clip = remember(self._fit_clip(clip, width, height, fit))

        custom_scale = track.get("scale")
        if custom_scale not in (None, ""):
            clip = remember(clip.resize(float(custom_scale)))

        clip_duration = float(track.get("duration", clip.duration) or clip.duration)
        clip_duration = max(0.1, clip_duration)
        clip = remember(clip.set_duration(clip_duration))
        clip = remember(clip.set_position(self._position(track)))
        return clip, clip_duration

<<<<<<< HEAD
    def _build_image_clip(self, track: Dict[str, Any], remember) -> Tuple[MoviePyVideoClip, float]:
=======
    def _build_image_clip(self, track: Dict[str, Any], remember) -> Tuple[mpe.VideoClip, float]:
>>>>>>> 913f4378
        src = track.get("src")
        if not src:
            raise ValueError("image track missing src")

<<<<<<< HEAD
        clip = remember(ImageClip(str(self._resolve_path(src))))
=======
        clip = remember(mpe.ImageClip(str(self._resolve_path(src))))
>>>>>>> 913f4378
        scale = track.get("scale")
        if scale not in (None, ""):
            clip = remember(clip.resize(float(scale)))

        clip_duration = float(track.get("duration", 3.0) or 3.0)
        clip_duration = max(0.1, clip_duration)
        clip = remember(clip.set_duration(clip_duration))
        clip = remember(clip.set_position(self._position(track)))
        return clip, clip_duration

<<<<<<< HEAD
    def _build_text_clip(self, track: Dict[str, Any], remember) -> Tuple[MoviePyVideoClip, float]:
=======
    def _build_text_clip(self, track: Dict[str, Any], remember) -> Tuple[mpe.VideoClip, float]:
>>>>>>> 913f4378
        content = str(track.get("content", "")).strip()
        if not content:
            raise ValueError("text track missing content")

        array = self._render_text_image(track, content)
<<<<<<< HEAD
        clip = remember(ImageClip(array))
=======
        clip = remember(mpe.ImageClip(array))
>>>>>>> 913f4378
        clip_duration = float(track.get("duration", max(2.0, len(content) * 0.08)) or 2.0)
        clip_duration = max(0.5, clip_duration)
        clip = remember(clip.set_duration(clip_duration))
        clip = remember(clip.set_position(self._position(track)))
        return clip, clip_duration

    def _build_audio_clip(
        self,
        track: Dict[str, Any],
        base_duration: float,
        remember,
<<<<<<< HEAD
    ) -> Tuple[MoviePyAudioClip, float]:
=======
    ) -> Tuple[mpe.AudioClip, float]:
>>>>>>> 913f4378
        src = track.get("src")
        if not src:
            raise ValueError("audio track missing src")

<<<<<<< HEAD
        clip = remember(AudioFileClip(str(self._resolve_path(src))))
=======
        clip = remember(mpe.AudioFileClip(str(self._resolve_path(src))))
>>>>>>> 913f4378
        target_duration = track.get("duration")
        if target_duration in (None, ""):
            target_duration = base_duration if base_duration > 0 else clip.duration
        target_duration = float(target_duration)

        loop = bool(track.get("loop", False))
        if loop and target_duration > clip.duration:
            clip = remember(afx.audio_loop(clip, duration=target_duration))
            clip_duration = target_duration
        else:
            clip_duration = min(target_duration, clip.duration)
            clip = remember(clip.subclip(0, clip_duration))

        gain_db = track.get("gain_db")
        if gain_db not in (None, ""):
            factor = 10 ** (float(gain_db) / 20.0)
            clip = remember(clip.volumex(factor))

        return clip, clip_duration

    # ------------------------------------------------------------------
    # Helpers
    # ------------------------------------------------------------------

    def _collect_asset_paths(self, tracks: Sequence[Dict[str, Any]]) -> List[Path]:
        seen: set[Path] = set()
        assets: List[Path] = []
        for track in tracks:
            ttype = (track.get("type") or "").lower()
            if ttype in {"video", "audio", "image"}:
                src = track.get("src")
                if not src:
                    raise ValueError(f"track of type {ttype} missing src")
                path = self._resolve_path(src)
                if path not in seen:
                    assets.append(path)
                    seen.add(path)
            if ttype == "text" and track.get("font"):
                path = self._resolve_path(track["font"])
                if path not in seen:
                    assets.append(path)
                    seen.add(path)
        return assets

    def _write_inputs_hash(
        self,
        work_dir: Path,
        canonical_manifest: Dict[str, Any],
        asset_paths: Sequence[Path],
    ) -> str:
        sha = hashlib.sha256()
        canonical_json = json.dumps(canonical_manifest, sort_keys=True, separators=(",", ":"))
        sha.update(canonical_json.encode("utf-8"))
        if asset_paths:
            sha.update(sha256_of_paths(asset_paths).encode("utf-8"))
        digest = sha.hexdigest()
        (work_dir / "inputs.sha256").write_text(digest, encoding="utf-8")
        return digest

<<<<<<< HEAD
    def _fit_clip(
        self, clip: MoviePyVideoClip, width: int, height: int, mode: str
    ) -> MoviePyVideoClip:
=======
    def _fit_clip(self, clip: mpe.VideoClip, width: int, height: int, mode: str) -> mpe.VideoClip:
>>>>>>> 913f4378
        w, h = clip.size
        if not w or not h:
            return clip.resize((width, height))

        mode = mode.lower()
        if mode == "cover":
            scale = max(width / w, height / h)
        elif mode == "scale":
            scale = 1.0
        else:  # contain
            scale = min(width / w, height / h)

        clip = clip.resize(scale)
        return clip

    def _position(self, track: Dict[str, Any]) -> Any:
        x = track.get("x")
        y = track.get("y")
        if x in (None, "") and y in (None, ""):
            return "center"
        return (int(float(x or 0)), int(float(y or 0)))

    def _render_text_image(self, track: Dict[str, Any], content: str) -> np.ndarray:
        font_size = int(track.get("size", 48) or 48)
        font_name = track.get("font")
        font = None
        if font_name:
            font = ImageFont.truetype(str(self._resolve_path(font_name)), font_size)
        else:
            try:
                font = ImageFont.truetype("DejaVuSans.ttf", font_size)
            except OSError:
                font = ImageFont.load_default()

        lines = content.splitlines() or [""]
        padding = 16
        max_w = 1
        total_h = padding * 2
        line_heights: List[int] = []
        for line in lines:
            if hasattr(font, "getbbox"):
                bbox = font.getbbox(line or " ")  # type: ignore[attr-defined]
                width = bbox[2] - bbox[0]
                height = bbox[3] - bbox[1]
            else:  # pragma: no cover - legacy Pillow fallback
                width, height = font.getsize(line or " ")
            max_w = max(max_w, width)
            line_heights.append(height)
            total_h += height
        total_h += max(0, len(lines) - 1) * 6

        img = Image.new("RGBA", (max_w + padding * 2, total_h), (0, 0, 0, 0))
        draw = ImageDraw.Draw(img)
        color = self._parse_color(track.get("color"), default=(255, 255, 255))
        fill = (*color, 255)
        cursor_y = padding
        for line, height in zip(lines, line_heights):
            draw.text((padding, cursor_y), line, font=font, fill=fill)
            cursor_y += height + 6

        return np.array(img)

    def _parse_color(self, value: Any, default: Tuple[int, int, int]) -> Tuple[int, int, int]:
        if isinstance(value, (list, tuple)) and len(value) >= 3:
            return tuple(int(max(0, min(255, float(v)))) for v in value[:3])  # type: ignore[arg-type]

        if isinstance(value, str):
            text = value.strip()
            if text.startswith("#"):
                text = text[1:]
            if text.lower().startswith("rgb") and "(" in text and ")" in text:
                nums = text[text.find("(") + 1 : text.find(")")].split(",")
                vals = [int(float(n.strip())) for n in nums[:3]]
                return tuple(max(0, min(255, v)) for v in vals)
            if len(text) == 3:
                text = "".join(ch * 2 for ch in text)
            if len(text) == 6:
                try:
                    r = int(text[0:2], 16)
                    g = int(text[2:4], 16)
                    b = int(text[4:6], 16)
                    return (r, g, b)
                except ValueError:
                    pass
        return default

    def _resolve_path(self, src: str) -> Path:
        candidate = Path(str(src)).expanduser()
        search_roots: Iterable[Path] = []
        if candidate.is_absolute():
            search_roots = [candidate]
        else:
            work_dir = self._work_dir or Path.cwd()
            search_roots = [work_dir / candidate, Path.cwd() / candidate]

        for path in search_roots:
            resolved = path.resolve()
            if resolved.exists():
                return resolved

        if candidate.exists():
            return candidate.resolve()

        raise FileNotFoundError(f"Asset not found: {candidate}")

    def _canonicalize(self, data: Any) -> Any:
        if isinstance(data, dict):
            return {k: self._canonicalize(data[k]) for k in sorted(data)}
        if isinstance(data, list):
            return [self._canonicalize(item) for item in data]
<<<<<<< HEAD
        return data


# Historical alias expected by external callers (e.g. Streamlit UI, legacy imports)
Renderer = VideoComposer
=======
        return data
>>>>>>> 913f4378
<|MERGE_RESOLUTION|>--- conflicted
+++ resolved
@@ -6,127 +6,10 @@
 import logging
 import math
 import random
-<<<<<<< HEAD
-from importlib import import_module
-=======
->>>>>>> 913f4378
 from pathlib import Path
 from typing import Any, Dict, Iterable, List, Optional, Sequence, Tuple
 
 import numpy as np
-<<<<<<< HEAD
-from PIL import Image, ImageDraw, ImageFont
-
-try:  # pragma: no cover - import guard for optional dependency resolution
-    import moviepy  # type: ignore
-except ModuleNotFoundError as exc:  # pragma: no cover - handled at runtime
-    moviepy = None  # type: ignore[assignment]
-    afx = None  # type: ignore[assignment]
-    vfx = None  # type: ignore[assignment]
-    _MOVIEPY_IMPORT_ERROR = exc
-    _MOVIEPY_VERSION = None
-    _MOVIEPY_V2 = False
-else:
-    _MOVIEPY_IMPORT_ERROR = None
-    _MOVIEPY_VERSION = getattr(moviepy, "__version__", "0.0.0")
-
-    def _parse_version(text: str) -> Tuple[int, int, int]:
-        parts: List[int] = []
-        for chunk in text.split("."):
-            digits = ""
-            for char in chunk:
-                if char.isdigit():
-                    digits += char
-                else:
-                    break
-            if digits:
-                parts.append(int(digits))
-            if len(parts) >= 3:
-                break
-        while len(parts) < 3:
-            parts.append(0)
-        return parts[0], parts[1], parts[2]
-
-    _MOVIEPY_V2 = _parse_version(_MOVIEPY_VERSION)[0] >= 2
-
-    def _import_first(paths: Sequence[str], *, optional: bool = False) -> Any:
-        for dotted in paths:
-            try:
-                module_name, attr_name = dotted.rsplit(".", 1)
-            except ValueError:
-                continue
-            try:
-                module = import_module(module_name)
-                return getattr(module, attr_name)
-            except (ImportError, AttributeError):
-                continue
-        if optional:
-            return None
-        raise ImportError(f"Unable to import any of: {', '.join(paths)}")
-
-    if _MOVIEPY_V2:
-        from moviepy import (  # type: ignore
-            AudioFileClip,
-            VideoFileClip,
-            ImageClip,
-            ColorClip,
-            CompositeVideoClip,
-            concatenate_videoclips,
-        )
-        from moviepy.audio import fx as afx  # type: ignore
-        from moviepy.video import fx as vfx  # type: ignore
-
-        CompositeAudioClip = _import_first(  # type: ignore[assignment]
-            [
-                "moviepy.CompositeAudioClip",
-                "moviepy.audio.CompositeAudioClip",
-                "moviepy.audio.AudioClip.CompositeAudioClip",
-            ]
-        )
-        VideoClipCls = _import_first(
-            [
-                "moviepy.VideoClip",
-                "moviepy.video.VideoClip.VideoClip",
-            ],
-            optional=True,
-        )
-        AudioClipCls = _import_first(
-            [
-                "moviepy.AudioClip",
-                "moviepy.audio.AudioClip.AudioClip",
-            ],
-            optional=True,
-        )
-    else:
-        import moviepy.editor as mpe  # type: ignore
-        from moviepy.audio.fx import all as afx  # type: ignore
-        from moviepy.video.fx import all as vfx  # type: ignore
-
-        AudioFileClip = mpe.AudioFileClip  # type: ignore[attr-defined]
-        VideoFileClip = mpe.VideoFileClip  # type: ignore[attr-defined]
-        ImageClip = mpe.ImageClip  # type: ignore[attr-defined]
-        ColorClip = mpe.ColorClip  # type: ignore[attr-defined]
-        CompositeVideoClip = mpe.CompositeVideoClip  # type: ignore[attr-defined]
-        CompositeAudioClip = mpe.CompositeAudioClip  # type: ignore[attr-defined]
-        concatenate_videoclips = mpe.concatenate_videoclips  # type: ignore[attr-defined]
-        VideoClipCls = getattr(mpe, "VideoClip", None)
-        AudioClipCls = getattr(mpe, "AudioClip", None)
-
-
-MoviePyVideoClip = Any
-MoviePyAudioClip = Any
-if "VideoClipCls" in locals() and VideoClipCls is not None:
-    MoviePyVideoClip = VideoClipCls  # type: ignore[assignment]
-if "AudioClipCls" in locals() and AudioClipCls is not None:
-    MoviePyAudioClip = AudioClipCls  # type: ignore[assignment]
-
-from .utils import sha256_of_paths
-
-
-__all__ = ["VideoComposer", "Renderer"]
-
-
-=======
 import moviepy.editor as mpe
 from moviepy.audio.fx import all as afx
 from moviepy.video.fx import all as vfx
@@ -135,19 +18,10 @@
 from .utils import sha256_of_paths
 
 
->>>>>>> 913f4378
 class VideoComposer:
     """Compose MP4 videos deterministically from a manifest definition."""
 
     def __init__(self) -> None:
-<<<<<<< HEAD
-        if _MOVIEPY_IMPORT_ERROR is not None:
-            raise RuntimeError(
-                "MoviePy is not installed. Run 'pip install -r backend/requirements.txt' "
-                "or install moviepy>=1.0.3 to enable the renderer."
-            ) from _MOVIEPY_IMPORT_ERROR
-=======
->>>>>>> 913f4378
         self._log = logging.getLogger("VideoRobot.VideoComposer")
         self._last_duration_ms: Optional[int] = None
         self._last_inputs_sha256: Optional[str] = None
@@ -190,11 +64,7 @@
 
         _, tracks, _ = self.prepare_manifest(manifest, work_dir)
 
-<<<<<<< HEAD
-        visual_layers: List[MoviePyVideoClip] = []
-=======
         visual_layers: List[mpe.VideoClip] = []
->>>>>>> 913f4378
         audio_specs: List[Dict[str, Any]] = []
         resources: List[Any] = []
         resource_ids: set[int] = set()
@@ -240,11 +110,7 @@
             if total_duration <= 0:
                 total_duration = 1.0
 
-<<<<<<< HEAD
-            audio_layers: List[MoviePyAudioClip] = []
-=======
             audio_layers: List[mpe.AudioClip] = []
->>>>>>> 913f4378
             for track in audio_specs:
                 clip, clip_duration = self._build_audio_clip(track, total_duration, remember)
                 start = float(track.get("start", 0.0) or 0.0)
@@ -253,28 +119,16 @@
                 total_duration = max(total_duration, start + clip_duration)
 
             base_clip = remember(
-<<<<<<< HEAD
-                ColorClip(size=(width, height), color=bg_color).set_duration(total_duration)
-=======
                 mpe.ColorClip(size=(width, height), color=bg_color).set_duration(total_duration)
->>>>>>> 913f4378
             )
             visual_layers.insert(0, base_clip)
 
             final_clip = remember(
-<<<<<<< HEAD
-                CompositeVideoClip(visual_layers, size=(width, height)).set_duration(total_duration)
-            )
-
-            if audio_layers:
-                audio_mix = remember(CompositeAudioClip(audio_layers))
-=======
                 mpe.CompositeVideoClip(visual_layers, size=(width, height)).set_duration(total_duration)
             )
 
             if audio_layers:
                 audio_mix = remember(mpe.CompositeAudioClip(audio_layers))
->>>>>>> 913f4378
                 final_clip = remember(final_clip.set_audio(audio_mix))
 
             output_path = work_dir / "final.mp4"
@@ -348,20 +202,12 @@
         width: int,
         height: int,
         remember,
-<<<<<<< HEAD
-    ) -> Tuple[MoviePyVideoClip, float]:
-=======
     ) -> Tuple[mpe.VideoClip, float]:
->>>>>>> 913f4378
         src = track.get("src")
         if not src:
             raise ValueError("video track missing src")
 
-<<<<<<< HEAD
-        clip = remember(VideoFileClip(str(self._resolve_path(src))))
-=======
         clip = remember(mpe.VideoFileClip(str(self._resolve_path(src))))
->>>>>>> 913f4378
 
         trim_start = float(track.get("trim_start", 0.0) or 0.0)
         trim_end = float(track.get("trim_end", 0.0) or 0.0)
@@ -384,20 +230,12 @@
         clip = remember(clip.set_position(self._position(track)))
         return clip, clip_duration
 
-<<<<<<< HEAD
-    def _build_image_clip(self, track: Dict[str, Any], remember) -> Tuple[MoviePyVideoClip, float]:
-=======
     def _build_image_clip(self, track: Dict[str, Any], remember) -> Tuple[mpe.VideoClip, float]:
->>>>>>> 913f4378
         src = track.get("src")
         if not src:
             raise ValueError("image track missing src")
 
-<<<<<<< HEAD
-        clip = remember(ImageClip(str(self._resolve_path(src))))
-=======
         clip = remember(mpe.ImageClip(str(self._resolve_path(src))))
->>>>>>> 913f4378
         scale = track.get("scale")
         if scale not in (None, ""):
             clip = remember(clip.resize(float(scale)))
@@ -408,21 +246,13 @@
         clip = remember(clip.set_position(self._position(track)))
         return clip, clip_duration
 
-<<<<<<< HEAD
-    def _build_text_clip(self, track: Dict[str, Any], remember) -> Tuple[MoviePyVideoClip, float]:
-=======
     def _build_text_clip(self, track: Dict[str, Any], remember) -> Tuple[mpe.VideoClip, float]:
->>>>>>> 913f4378
         content = str(track.get("content", "")).strip()
         if not content:
             raise ValueError("text track missing content")
 
         array = self._render_text_image(track, content)
-<<<<<<< HEAD
-        clip = remember(ImageClip(array))
-=======
         clip = remember(mpe.ImageClip(array))
->>>>>>> 913f4378
         clip_duration = float(track.get("duration", max(2.0, len(content) * 0.08)) or 2.0)
         clip_duration = max(0.5, clip_duration)
         clip = remember(clip.set_duration(clip_duration))
@@ -434,20 +264,12 @@
         track: Dict[str, Any],
         base_duration: float,
         remember,
-<<<<<<< HEAD
-    ) -> Tuple[MoviePyAudioClip, float]:
-=======
     ) -> Tuple[mpe.AudioClip, float]:
->>>>>>> 913f4378
         src = track.get("src")
         if not src:
             raise ValueError("audio track missing src")
 
-<<<<<<< HEAD
-        clip = remember(AudioFileClip(str(self._resolve_path(src))))
-=======
         clip = remember(mpe.AudioFileClip(str(self._resolve_path(src))))
->>>>>>> 913f4378
         target_duration = track.get("duration")
         if target_duration in (None, ""):
             target_duration = base_duration if base_duration > 0 else clip.duration
@@ -507,13 +329,7 @@
         (work_dir / "inputs.sha256").write_text(digest, encoding="utf-8")
         return digest
 
-<<<<<<< HEAD
-    def _fit_clip(
-        self, clip: MoviePyVideoClip, width: int, height: int, mode: str
-    ) -> MoviePyVideoClip:
-=======
     def _fit_clip(self, clip: mpe.VideoClip, width: int, height: int, mode: str) -> mpe.VideoClip:
->>>>>>> 913f4378
         w, h = clip.size
         if not w or not h:
             return clip.resize((width, height))
@@ -624,12 +440,4 @@
             return {k: self._canonicalize(data[k]) for k in sorted(data)}
         if isinstance(data, list):
             return [self._canonicalize(item) for item in data]
-<<<<<<< HEAD
-        return data
-
-
-# Historical alias expected by external callers (e.g. Streamlit UI, legacy imports)
-Renderer = VideoComposer
-=======
-        return data
->>>>>>> 913f4378
+        return data
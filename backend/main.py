# -*- coding: utf-8 -*-
"""
VideoRobot — HTTP Backend (نسخه بهبود یافته برای Colab + Drive + Tunnel)

Flask REST API:
- مدیریت فایل‌ها و پوشه‌ها
- رونویسی صوت
- رندر ویدئو (async با job queue)
- دانلود نتایج
- ذخیره خروجی در Google Drive
"""
from __future__ import annotations

import hashlib
import logging
import os
import shutil
from pathlib import Path
from typing import Optional, Dict, Any, Tuple, List

from flask import Flask, request, jsonify
from flask_cors import CORS

# بخش داخلی
<<<<<<< HEAD
if __name__ == "__main__" and __package__ is None:
    import sys
    from pathlib import Path

    sys.path.insert(0, str(Path(__file__).resolve().parent.parent))
    __package__ = "backend"

from . import __version__ as BACKEND_VERSION
from .config import (
    Paths,
    ProjectCfg,
    AudioCfg,
    CaptionCfg,
    FigureCfg,
    IntroOutroCfg,
    CTACfg,
    BGMCfg,
    BrollCfg,
    VisualCfg,
    ShortsCfg,
    Aspect,
    CaptionPosition,
    ShortsMode,
    FONTS,
)
from .scheduler import Scheduler
from .utils import docs_guard, mount_drive_once, resolve_drive_base
from .renderer_service import renderer_bp, RendererQueue
=======
from config import Paths, ProjectCfg, AudioCfg, CaptionCfg, FigureCfg, IntroOutroCfg, CTACfg, BGMCfg, BrollCfg, VisualCfg, ShortsCfg, Aspect, CaptionPosition, ShortsMode, FONTS
from scheduler import Scheduler
from utils import docs_guard, mount_drive_once, resolve_drive_base
from renderer_service import renderer_bp, RendererQueue
>>>>>>> bfa1e81d

# تنظیمات لوگ
LOG_FORMAT = "%(asctime)s | %(levelname)s | %(name)s | %(message)s"
logging.basicConfig(level=os.getenv("VR_LOG_LEVEL", "INFO"), format=LOG_FORMAT)
log = logging.getLogger("VideoRobot.http")

# ============ مدیریت مسیرها و اولیه‌سازی ============

def _ensure_directories(paths: Paths) -> None:
    required = [
        paths.tmp,
        paths.out_local,
        paths.assets,
        paths.figures,
        paths.music,
        paths.broll,
        FONTS,
    ]
    for d in required:
        d.mkdir(parents=True, exist_ok=True)

def _initialize_paths(use_drive: bool = True) -> Paths:
    docs_guard()
    base_local = Path(os.getenv("VR_BASE_LOCAL", "/content/VideoRobot")).resolve()
    base_drive: Optional[Path] = None
    if use_drive:
        try:
            if mount_drive_once():
                base_drive = resolve_drive_base()
        except Exception as e:
            log.warning("خطا در mount کردن Drive: %s", e)
    paths = Paths(
        base_local=base_local,
        base_drive=base_drive,
        tmp=base_local / "_vr_tmp",
        out_local=base_local / "_vr_out",
        out_drive=(base_drive / "Output") if base_drive is not None else None,
        assets=base_local / "Assets",
        figures=base_local / "Assets" / "Figures",
        music=base_local / "Assets" / "Music",
        broll=base_local / "Broll",
    )
    _ensure_directories(paths)
    return paths

PATHS = _initialize_paths(use_drive=True)

# ============ توابع کمکی FFmpeg و فایل ============

def _run_ffmpeg(cmd: List[str], description: str = "FFmpeg operation") -> None:
    try:
        result = __import__("subprocess").run(cmd, capture_output=True, text=True, check=True)
        log.info("%s انجام شد", description)
    except __import__("subprocess").CalledProcessError as e:
        log.error("%s شکست خورد: %s", description, e.stderr)
        raise RuntimeError(f"{description} failed: {e.stderr}")

def _concatenate_audio_files(basenames: List[str]) -> str:
    if not basenames:
        return ""
    if len(basenames) == 1:
        return basenames[0]

    key = "|".join(basenames).encode("utf-8", "ignore")
    hash_str = hashlib.sha1(key).hexdigest()[:10]
    output_name = f"concat_{hash_str}.wav"
    output_path = PATHS.assets / output_name

    if output_path.exists():
        log.info("استفاده از فایل ترکیب شده موجود: %s", output_name)
        return output_name

    list_file = PATHS.tmp / f"concat_{hash_str}.txt"
    lines = []
    for b in basenames:
        fp = (PATHS.assets / b).as_posix().replace("'", r"\'")
        lines.append(f"file '{fp}'")
    list_file.write_text("\n".join(lines), encoding="utf-8")

    cmd = [
        "ffmpeg", "-y", "-hide_banner",
        "-f", "concat", "-safe", "0",
        "-i", str(list_file),
        "-c:a", "pcm_s16le",
        str(output_path),
    ]
    _run_ffmpeg(cmd, "ترکیب فایل‌های صوتی")
    return output_name

def _copy_file_to_assets(src: str | Path) -> str:
    source = Path(str(src))
    if not source.exists() or not source.is_file():
        raise FileNotFoundError(f"فایل پیدا نشد: {source}")
    dest = PATHS.assets / source.name
    if source.resolve() != dest.resolve():
        try:
            shutil.copy2(str(source), str(dest))
        except Exception as e:
            raise RuntimeError(f"خطا در کپی به Assets: {source} -> {dest}: {e}")
    return source.name

# ============ پارسرها ============

def _parse_aspect(value: str) -> Aspect:
    m = {
        "9:16": Aspect.V9x16,
        "16:9": Aspect.V16x9,
        "1:1": Aspect.V1x1,
    }
    return m.get(value.strip(), Aspect.V9x16)

def _parse_caption_position(value: str) -> CaptionPosition:
    m = {
        "Top": CaptionPosition.TOP,
        "Middle": CaptionPosition.MIDDLE,
        "Bottom": CaptionPosition.BOTTOM,
    }
    return m.get(value.strip(), CaptionPosition.BOTTOM)

def _parse_shorts_mode(value: str) -> ShortsMode:
    m = {
        "Off": ShortsMode.OFF,
        "Auto": ShortsMode.AUTO,
        "Force": ShortsMode.FORCE,
    }
    return m.get(value.strip(), ShortsMode.OFF)

def _build_config_from_json(data: Dict[str, Any]) -> Tuple[ProjectCfg, List[str]]:
    used_sources: List[str] = []
    # === audio ===
    segs = data.get("audioSegments", [])
    paths = [str(s.get("path", "")).strip() for s in segs if isinstance(s, dict) and s.get("path")]
    audio_basename = ""
    if paths:
        basenames = []
        for p in paths:
            b = _copy_file_to_assets(p)
            basenames.append(b)
            used_sources.append(p)
        audio_basename = _concatenate_audio_files(basenames)
    # === bg ===
    bg_path = str(data.get("bgPath", "")).strip()
    if bg_path:
        bg_basename = _copy_file_to_assets(bg_path)
        used_sources.append(bg_path)
    else:
        bg_basename = ""
    # === config root ===
    cr = data.get("config", {}) or data.get("visual", {})
    subs = (cr.get("subtitles") or cr.get("captions") or data.get("subtitles") or {}) or {}
    captions = CaptionCfg(
        font_choice=None,
        font_name=None,
        font_size=int(subs.get("fontSize", 92)),
        active_color=str(subs.get("primaryColor", "#FFFFFF")),
        keyword_color=str(subs.get("highlightColor", "#FFD700")),
        border_thickness=int(subs.get("outlineWidth", subs.get("border", 4))),
        max_words_per_line=int(subs.get("maxWordsPerLine", 6)),
        max_words_per_caption=int(subs.get("maxWordsPerCaption", 12)),
        position=_parse_caption_position(subs.get("position", "Bottom")),
        margin_v=int(subs.get("marginV", 70)),
    )
    vis = data.get("visual", {}) or cr
    asp = vis.get("aspect") or data.get("aspectRatio") or "9:16"
    ken = bool(vis.get("ken_burns", False))
    visual = VisualCfg(bg_image=bg_basename, aspect=_parse_aspect(asp), ken_burns=ken)
    aa = data.get("audio", {})
    audio = AudioCfg(
        filename=audio_basename,
        whisper_model=str(aa.get("whisperModel", "medium")),
        use_vad=bool(aa.get("useVad", True)),
        target_lufs=float(aa.get("targetLufs", -16.0)),
        target_lra=float(aa.get("targetLra", 11.0)),
        target_tp=float(aa.get("targetTp", -2.0)),
    )
    figures = FigureCfg(use=False, duration_s=1.8)
    intro_outro = IntroOutroCfg(intro_mp4=None, intro_key=False, outro_mp4=None, outro_key=False)
    cta = CTACfg(loop_mp4=None, start_s=0.0, repeat_s=0.0, key_color="#00FF00", similarity=0.23, blend=0.05, position=CaptionPosition.MIDDLE)
    bgm = BGMCfg(name=None, gain_db=-20.0, auto_duck=True, duck_threshold=-30.0, duck_ratio=12.0, duck_attack=20, duck_release=300)
    broll = BrollCfg(use=False, first_at=5.0, every_s=14.0, duration_s=4.0)
    sm = data.get("shorts", {}) or {}
    mode = sm.get("mode") or data.get("shortsMode", "Off")
    shorts = ShortsCfg(mode=_parse_shorts_mode(mode), min_s=int(sm.get("min_s", 45)), max_s=int(sm.get("max_s", 90)))
    cfg = ProjectCfg(
        audio=audio, captions=captions, figures=figures,
        intro_outro=intro_outro, cta=cta, bgm=bgm, broll=broll,
        visual=visual, shorts=shorts, dry_run=False, timestamp_offset=0.0
    )
    try:
        cfg = cfg.validate()
    except Exception as e:
        raise ValueError(f"تنظیمات نامعتبر: {e}") from e
    return cfg, used_sources

renderer_queue = RendererQueue(paths=PATHS)

# ============ Flask App ============

app = Flask(__name__, static_folder="../frontend_dist", static_url_path="/")


def _resolve_allowed_origins() -> List[str]:
    raw = os.getenv("CORS_ALLOW_ORIGIN", "")
    origins = {o.strip() for o in raw.split(",") if o.strip()}
    tunnel = os.getenv("CF_TUNNEL_HOSTNAME", "").strip()
    if tunnel:
        if tunnel.startswith("http://") or tunnel.startswith("https://"):
            origins.add(tunnel)
        else:
            origins.add(f"https://{tunnel}")
    if not origins:
        origins.update({"http://127.0.0.1:5173", "http://localhost:5173"})
    return sorted(origins)


CORS(app, resources={r"/*": {"origins": _resolve_allowed_origins()}})
app.register_blueprint(renderer_bp)


def _response_ok(data: Any, status_code: int = 200):
    payload = {"ok": True, "data": data, "error": None}
    return jsonify(payload), status_code


def _response_error(message: str, status_code: int):
    payload = {"ok": False, "data": None, "error": message}
    return jsonify(payload), status_code

@app.get("/health")
def health_check() -> Any:
    data = {
        "assets": str(PATHS.assets),
        "output_local": str(PATHS.out_local),
    }
    return _response_ok(data)


@app.get("/healthz")
def healthz() -> Any:
    return health_check()


@app.get("/version")
def version_info() -> Any:
<<<<<<< HEAD
    version = os.getenv("VR_VERSION") or BACKEND_VERSION
    data = {
        "version": version,
=======
    data = {
        "version": os.getenv("VR_VERSION", "0.0.0"),
>>>>>>> bfa1e81d
        "git": os.getenv("GIT_COMMIT", "unknown"),
    }
    return _response_ok(data)

@app.get("/list-files")
def list_files_api() -> Any:
    path_str = (request.args.get("path") or "").strip()
    if not path_str:
        return _response_error("پارامتر path الزامی است", 400)
    directory = Path(path_str).expanduser()
    if not directory.exists() or not directory.is_dir():
        return _response_error("PATH_NOT_FOUND_OR_NOT_DIR", 404)
    # بررسی امنیت
    allowed_roots = [PATHS.assets, PATHS.out_local]
    if PATHS.base_drive:
        allowed_roots.append(PATHS.base_drive)

    def under_root(p: Path, root: Path) -> bool:
        resolved_root = root.resolve()
        resolved_path = p.resolve()
        return resolved_path == resolved_root or resolved_root in resolved_path.parents
    items = []
    for ch in sorted(directory.iterdir(), key=lambda x: x.name.lower()):
        if any(under_root(ch, root) for root in allowed_roots):
            st = ch.stat()
            items.append({
                "name": ch.name,
                "type": "directory" if ch.is_dir() else "file",
                "size": 0 if ch.is_dir() else st.st_size,
                "mtime": int(st.st_mtime),
            })
    return _response_ok({"items": items})

@app.post("/transcribe")
def transcribe_api() -> Any:
    try:
        data = request.get_json(force=True)
        audio_paths = data.get("audioPaths") or []
        if not isinstance(audio_paths, list) or not audio_paths:
            return _response_error("audioPaths باید آرایه غیرخالی باشد", 400)
        first = str(audio_paths[0]).strip()
        if not first:
            return _response_error("مسیر صوتی خالی است", 400)
        basename = _copy_file_to_assets(first)
        scheduler = Scheduler()
        words = scheduler.transcribe_words(PATHS.assets / basename, size=str(data.get("model", "medium")), use_vad=bool(data.get("useVad", True)))
        transcript = " ".join(w.get("raw", "") for w in words).strip()
        return _response_ok({"transcript": transcript})
    except FileNotFoundError as e:
        return _response_error(str(e), 404)
    except Exception as e:
        log.exception("خطا در رونویسی: %s", e)
        return _response_error(str(e), 500)

if __name__ == "__main__":
    os.makedirs(PATHS.out_local, exist_ok=True)
    host = os.getenv("VR_HOST", "0.0.0.0")
    port = int(os.getenv("BACKEND_PORT", os.getenv("VR_PORT", "8000")))
    log.info("🚀 VideoRobot HTTP Backend در %s:%d", host, port)
    app.run(host=host, port=port, debug=False)<|MERGE_RESOLUTION|>--- conflicted
+++ resolved
@@ -22,41 +22,10 @@
 from flask_cors import CORS
 
 # بخش داخلی
-<<<<<<< HEAD
-if __name__ == "__main__" and __package__ is None:
-    import sys
-    from pathlib import Path
-
-    sys.path.insert(0, str(Path(__file__).resolve().parent.parent))
-    __package__ = "backend"
-
-from . import __version__ as BACKEND_VERSION
-from .config import (
-    Paths,
-    ProjectCfg,
-    AudioCfg,
-    CaptionCfg,
-    FigureCfg,
-    IntroOutroCfg,
-    CTACfg,
-    BGMCfg,
-    BrollCfg,
-    VisualCfg,
-    ShortsCfg,
-    Aspect,
-    CaptionPosition,
-    ShortsMode,
-    FONTS,
-)
-from .scheduler import Scheduler
-from .utils import docs_guard, mount_drive_once, resolve_drive_base
-from .renderer_service import renderer_bp, RendererQueue
-=======
 from config import Paths, ProjectCfg, AudioCfg, CaptionCfg, FigureCfg, IntroOutroCfg, CTACfg, BGMCfg, BrollCfg, VisualCfg, ShortsCfg, Aspect, CaptionPosition, ShortsMode, FONTS
 from scheduler import Scheduler
 from utils import docs_guard, mount_drive_once, resolve_drive_base
 from renderer_service import renderer_bp, RendererQueue
->>>>>>> bfa1e81d
 
 # تنظیمات لوگ
 LOG_FORMAT = "%(asctime)s | %(levelname)s | %(name)s | %(message)s"
@@ -301,14 +270,8 @@
 
 @app.get("/version")
 def version_info() -> Any:
-<<<<<<< HEAD
-    version = os.getenv("VR_VERSION") or BACKEND_VERSION
-    data = {
-        "version": version,
-=======
     data = {
         "version": os.getenv("VR_VERSION", "0.0.0"),
->>>>>>> bfa1e81d
         "git": os.getenv("GIT_COMMIT", "unknown"),
     }
     return _response_ok(data)
